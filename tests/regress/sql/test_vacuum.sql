-- Test vacuum full
CREATE SCHEMA s6;
SELECT diskquota.set_schema_quota('s6', '1 MB');
SET search_path TO s6;
CREATE TABLE a (i int);
CREATE TABLE b (i int);
INSERT INTO a SELECT generate_series(1,100000);
SELECT diskquota.wait_for_worker_new_epoch();
-- expect insert fail
INSERT INTO a SELECT generate_series(1,10);
-- expect insert fail
INSERT INTO b SELECT generate_series(1,10);
DELETE FROM a WHERE i > 10;
VACUUM FULL a;
<<<<<<< HEAD
SELECT diskquota.wait_for_worker_new_epoch();
=======
SELECT pg_sleep(20);
SELECT tableid::regclass, size, segid from diskquota.table_size WHERE tableid::regclass::name not like '%.%' ORDER BY size, segid DESC;

>>>>>>> 81e15562
-- expect insert succeed
INSERT INTO a SELECT generate_series(1,10);
INSERT INTO b SELECT generate_series(1,10);

DROP TABLE a, b;
RESET search_path;
DROP SCHEMA s6;
<|MERGE_RESOLUTION|>--- conflicted
+++ resolved
@@ -12,13 +12,9 @@
 INSERT INTO b SELECT generate_series(1,10);
 DELETE FROM a WHERE i > 10;
 VACUUM FULL a;
-<<<<<<< HEAD
 SELECT diskquota.wait_for_worker_new_epoch();
-=======
-SELECT pg_sleep(20);
 SELECT tableid::regclass, size, segid from diskquota.table_size WHERE tableid::regclass::name not like '%.%' ORDER BY size, segid DESC;
 
->>>>>>> 81e15562
 -- expect insert succeed
 INSERT INTO a SELECT generate_series(1,10);
 INSERT INTO b SELECT generate_series(1,10);
